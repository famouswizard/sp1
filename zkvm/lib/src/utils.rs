pub trait AffinePoint<const N: usize>: Clone + Sized {
    /// The generator.
    const GENERATOR: [u32; N];

    /// Creates a new [`AffinePoint`] from the given limbs.
    fn new(limbs: [u32; N]) -> Self;

    /// Returns a reference to the limbs.
    fn limbs_ref(&self) -> &[u32; N];

    /// Returns a mutable reference to the limbs.
    fn limbs_mut(&mut self) -> &mut [u32; N];

    /// Creates a new [`AffinePoint`] from the given x and y coordinates.
    ///
    /// The bytes are the concatenated little endian representations of the coordinates.
    fn from(x: &[u8], y: &[u8]) -> Self {
        debug_assert!(x.len() == N * 2);
        debug_assert!(y.len() == N * 2);

        let mut limbs = [0u32; N];
        let x = bytes_to_words_le(x);
        let y = bytes_to_words_le(y);

        debug_assert!(x.len() == N / 2);
        debug_assert!(y.len() == N / 2);

        limbs[..(N / 2)].copy_from_slice(&x);
        limbs[(N / 2)..].copy_from_slice(&y);
        Self::new(limbs)
    }

    /// Creates a new [`AffinePoint`] from the given bytes in little endian.
    fn from_le_bytes(bytes: &[u8]) -> Self {
        let limbs = bytes_to_words_le(bytes);
        debug_assert!(limbs.len() == N);
        Self::new(limbs.try_into().unwrap())
    }

    /// Creates a new [`AffinePoint`] from the given bytes in big endian.
    fn to_le_bytes(&self) -> Vec<u8> {
        let le_bytes = words_to_bytes_le(self.limbs_ref());
        debug_assert!(le_bytes.len() == N * 4);
        le_bytes
    }

    /// Adds the given [`AffinePoint`] to `self`.
    fn add_assign(&mut self, other: &Self);

    /// Doubles `self`.
    fn double(&mut self);

    /// Multiplies `self` by the given scalar.
    fn mul_assign(&mut self, scalar: &[u32]) -> Result<(), MulAssignError> {
        debug_assert!(scalar.len() == N / 2);

        let mut res: Option<Self> = None;
        let mut temp = self.clone();

        let scalar_is_zero = scalar.iter().all(|&words| words == 0);
        if scalar_is_zero {
            return Err(MulAssignError::ScalarIsZero);
        }

        for &words in scalar.iter() {
            for i in 0..32 {
                if (words >> i) & 1 == 1 {
                    match res.as_mut() {
                        Some(res) => res.add_assign(&temp),
                        None => res = Some(temp.clone()),
                    };
                }

                temp.double();
            }
        }

        *self = res.unwrap();
        Ok(())
    }

    /// Performs multi-scalar multiplication (MSM) on slices of bit vectors and points. Note:
    /// a_bits_le and b_bits_le should be in little endian order.
    fn multi_scalar_multiplication(
        a_bits_le: &[bool],
        a: Self,
        b_bits_le: &[bool],
        b: Self,
    ) -> Option<Self> {
        let mut res: Option<Self> = None;
        let mut temp_a = a.clone();
        let mut temp_b = b.clone();
        for (a_bit, b_bit) in a_bits_le.iter().zip(b_bits_le.iter()) {
            if *a_bit {
                match res.as_mut() {
                    Some(res) => res.add_assign(&temp_a),
                    None => res = Some(temp_a.clone()),
                };
            }

            if *b_bit {
                match res.as_mut() {
                    Some(res) => res.add_assign(&temp_b),
                    None => res = Some(temp_b.clone()),
                };
            }

            temp_a.double();
            temp_b.double();
        }
        res
    }
}

<<<<<<< HEAD
    pub fn to_le_bytes(&self) -> Vec<u8> {
        let le_bytes = words_to_bytes_le(&self.limbs);
        debug_assert!(le_bytes.len() == NUM_WORDS * 4);
        le_bytes
    }

    /// Computes the multiscalar multiplication of a and b, where a and b are bit arrays.
    /// It is assumed that a and b are little endian bit representations of the scalars.
    pub fn msm(a_bits_le: &[bool], A: &Self, b_bits_le: &[bool], B: &Self) -> Option<Self> {
        let mut res: Option<Self> = None;
        let mut temp_A = *A;
        let mut temp_B = *B;

        for (a_bit, b_bit) in a_bits_le.iter().zip(b_bits_le) {
            if *a_bit {
                match res.as_mut() {
                    Some(res) => res.add_assign(&temp_A),
                    None => res = Some(temp_A),
                };
            }

            if *b_bit {
                match res.as_mut() {
                    Some(res) => res.add_assign(&temp_B),
                    None => res = Some(temp_B),
                };
            }

            temp_A.double();
            temp_B.double();
        }

        res
    }
=======
/// Errors that can occur during scalar multiplication of an [`AffinePoint`].
#[derive(Debug)]
pub enum MulAssignError {
    ScalarIsZero,
>>>>>>> 7e919f3f
}

/// Converts a slice of words to a byte array in little endian.
pub fn words_to_bytes_le(words: &[u32]) -> Vec<u8> {
    words
        .iter()
        .flat_map(|word| word.to_le_bytes().to_vec())
        .collect::<Vec<_>>()
}

/// Converts a byte array in little endian to a slice of words.
pub fn bytes_to_words_le(bytes: &[u8]) -> Vec<u32> {
    bytes
        .chunks_exact(4)
        .map(|chunk| u32::from_le_bytes(chunk.try_into().unwrap()))
        .collect::<Vec<_>>()
}<|MERGE_RESOLUTION|>--- conflicted
+++ resolved
@@ -112,47 +112,10 @@
     }
 }
 
-<<<<<<< HEAD
-    pub fn to_le_bytes(&self) -> Vec<u8> {
-        let le_bytes = words_to_bytes_le(&self.limbs);
-        debug_assert!(le_bytes.len() == NUM_WORDS * 4);
-        le_bytes
-    }
-
-    /// Computes the multiscalar multiplication of a and b, where a and b are bit arrays.
-    /// It is assumed that a and b are little endian bit representations of the scalars.
-    pub fn msm(a_bits_le: &[bool], A: &Self, b_bits_le: &[bool], B: &Self) -> Option<Self> {
-        let mut res: Option<Self> = None;
-        let mut temp_A = *A;
-        let mut temp_B = *B;
-
-        for (a_bit, b_bit) in a_bits_le.iter().zip(b_bits_le) {
-            if *a_bit {
-                match res.as_mut() {
-                    Some(res) => res.add_assign(&temp_A),
-                    None => res = Some(temp_A),
-                };
-            }
-
-            if *b_bit {
-                match res.as_mut() {
-                    Some(res) => res.add_assign(&temp_B),
-                    None => res = Some(temp_B),
-                };
-            }
-
-            temp_A.double();
-            temp_B.double();
-        }
-
-        res
-    }
-=======
 /// Errors that can occur during scalar multiplication of an [`AffinePoint`].
 #[derive(Debug)]
 pub enum MulAssignError {
     ScalarIsZero,
->>>>>>> 7e919f3f
 }
 
 /// Converts a slice of words to a byte array in little endian.
