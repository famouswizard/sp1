--- conflicted
+++ resolved
@@ -2,11 +2,7 @@
 
 [![Telegram Chat][tg-badge]][tg-url]
 
-<<<<<<< HEAD
-![](./assets/sp1.png)
-=======
 ![SP1](./assets/sp1.png)
->>>>>>> dd032eb2
 
 SP1 is a performant, 100% open-source, contributor-friendly zero-knowledge virtual machine (zkVM) that can prove the execution of arbitrary Rust (or any LLVM-compiled language) programs. SP1 democratizes access to ZKPs by allowing developers to use programmable truth with popular programming languages.
 
@@ -21,11 +17,6 @@
 
 ## For Developers: Build with SP1
 
-<<<<<<< HEAD
-**Note that SP1 is still in alpha and is not yet ready for production use.**
-
-=======
->>>>>>> dd032eb2
 Today, developers can write programs, including complex, large programs like a ZK Tendermint light client, in Rust (with std support), generate proofs and verify them. Most Rust crates should be supported and can be used seamlessly by your program. Example programs can be found in the [examples](https://github.com/succinctlabs/sp1/tree/main/examples) folder.
 
 To get started, make sure you have [Rust](https://www.rust-lang.org/tools/install) installed. Then follow the [installation](https://succinctlabs.github.io/sp1/getting-started/install.html) guide in the SP1 book and read the [getting started](https://succinctlabs.github.io/sp1/getting-started/quickstart.html) section.
