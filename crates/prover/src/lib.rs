--- conflicted
+++ resolved
@@ -646,17 +646,13 @@
 
                                 // Observe the proving key.
                                 let mut challenger = self.compress_prover.config().challenger();
-                                tracing::debug_span!("observe proving key").in_scope(|| {
-<<<<<<< HEAD
+                                tracing::debug_span!("observe verifying key").in_scope(|| {
                                     vk.observe_into(&mut challenger);
-=======
-                                    pk.to_host().observe_into(&mut challenger);
->>>>>>> 3d3e15a5
                                 });
 
                                 #[cfg(feature = "debug")]
                                 self.compress_prover.debug_constraints(
-                                    &pk,
+                                    &pk.to_host(),
                                     vec![record.clone()],
                                     &mut challenger.clone(),
                                 );
