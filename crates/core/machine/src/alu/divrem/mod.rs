//! Division and remainder verification.
//!
//! This module implements the verification logic for division and remainder operations. It ensures
//! that for any given inputs b and c and outputs quotient and remainder, the equation
//!
//! b = c * quotient + remainder
//!
//! holds true, while also ensuring that the signs of `b` and `remainder` match.
//!
//! A critical aspect of this implementation is the use of 64-bit arithmetic for result calculation.
//! This choice is driven by the need to make the solution unique: in 32-bit arithmetic,
//! `c * quotient + remainder` could overflow, leading to results that are congruent modulo 2^{32}
//! and thus not uniquely defined. The 64-bit approach avoids this overflow, ensuring that each
//! valid input combination maps to a unique result.
//!
//! Implementation:
//!
//! # Use the multiplication ALU table. result is 64 bits.
//! result = quotient * c.
//!
//! # Add sign-extended remainder to result. Propagate carry to handle overflow within bytes.
//! base = pow(2, 8)
//! carry = 0
//! for i in range(8):
//!     x = result[i] + remainder[i] + carry
//!     result[i] = x % base
//!     carry = x // base
//!
//! # The number represented by c * quotient + remainder in 64 bits must equal b in 32 bits.
//!
//! # Assert the lower 32 bits of result match b.
//! assert result[0..4] == b[0..4]
//!
//! # Assert the upper 32 bits of result match the sign of b.
//! if (b == -2^{31}) and (c == -1):
//!     # This is the only exception as this is the only case where it overflows.
//!     assert result[4..8] == [0, 0, 0, 0]
//! elif b < 0:
//!     assert result[4..8] == [0xff, 0xff, 0xff, 0xff]
//! else:
//!     assert result[4..8] == [0, 0, 0, 0]
//!
//! # Check a = quotient or remainder.
//! assert a == (quotient if opcode == division else remainder)
//!
//! # remainder and b must have the same sign.
//! if remainder < 0:
//!     assert b <= 0
//! if remainder > 0:
//!     assert b >= 0
//!
//! # abs(remainder) < abs(c)
//! if c < 0:
//!    assert c < remainder <= 0
//! elif c > 0:
//!    assert 0 <= remainder < c
//!
//! if is_c_0:
//!    # if division by 0, then quotient = 0xffffffff per RISC-V spec. This needs special care since
//!    # b = 0 * quotient + b is satisfied by any quotient.
//!    assert quotient = 0xffffffff

use core::{
    borrow::{Borrow, BorrowMut},
    mem::size_of,
};

use p3_air::{Air, AirBuilder, BaseAir};
use p3_field::{AbstractField, PrimeField};
use p3_matrix::{dense::RowMajorMatrix, Matrix};
use sp1_core_executor::{
    events::{ByteLookupEvent, ByteRecord},
    get_msb, get_quotient_and_remainder, is_signed_operation, ByteOpcode, ExecutionRecord, Opcode,
    Program,
};
use sp1_derive::AlignedBorrow;
use sp1_primitives::consts::WORD_SIZE;
use sp1_stark::{air::MachineAir, Word};

use crate::{
    air::SP1CoreAirBuilder,
    operations::{IsEqualWordOperation, IsZeroWordOperation},
    utils::pad_rows_fixed,
};

/// The number of main trace columns for `DivRemChip`.
pub const NUM_DIVREM_COLS: usize = size_of::<DivRemCols<u8>>();

/// The size of a byte in bits.
const BYTE_SIZE: usize = 8;

/// The size of a 64-bit in bytes.
const LONG_WORD_SIZE: usize = 2 * WORD_SIZE;

/// A chip that implements addition for the opcodes DIV/REM.
#[derive(Default)]
pub struct DivRemChip;

/// The column layout for the chip.
#[derive(AlignedBorrow, Default, Debug, Clone, Copy)]
#[repr(C)]
pub struct DivRemCols<T> {
    /// The shard number, used for byte lookup table.
    pub shard: T,

    /// The nonce of the operation.
    pub nonce: T,

    /// The output operand.
    pub a: Word<T>,

    /// The first input operand.
    pub b: Word<T>,

    /// The second input operand.
    pub c: Word<T>,

    /// Results of dividing `b` by `c`.
    pub quotient: Word<T>,

    /// Remainder when dividing `b` by `c`.
    pub remainder: Word<T>,

    /// `abs(remainder)`, used to check `abs(remainder) < abs(c)`.
    pub abs_remainder: Word<T>,

    /// `abs(c)`, used to check `abs(remainder) < abs(c)`.
    pub abs_c: Word<T>,

    /// `max(abs(c), 1)`, used to check `abs(remainder) < abs(c)`.
    pub max_abs_c_or_1: Word<T>,

    /// The result of `c * quotient`.
    pub c_times_quotient: [T; LONG_WORD_SIZE],

    /// Carry propagated when adding `remainder` by `c * quotient`.
    pub carry: [T; LONG_WORD_SIZE],

    /// Flag to indicate division by 0.
    pub is_c_0: IsZeroWordOperation<T>,

    /// Flag to indicate whether the opcode is DIV.
    pub is_div: T,

    /// Flag to indicate whether the opcode is DIVU.
    pub is_divu: T,

    /// Flag to indicate whether the opcode is REM.
    pub is_rem: T,

    /// Flag to indicate whether the opcode is REMU.
    pub is_remu: T,

    /// Flag to indicate whether the division operation overflows.
    ///
    /// Overflow occurs in a specific case of signed 32-bit integer division: when `b` is the
    /// minimum representable value (`-2^31`, the smallest negative number) and `c` is `-1`. In
    /// this case, the division result exceeds the maximum positive value representable by a
    /// 32-bit signed integer.
    pub is_overflow: T,

    /// Flag for whether the value of `b` matches the unique overflow case `b = -2^31` and `c =
    /// -1`.
    pub is_overflow_b: IsEqualWordOperation<T>,

    /// Flag for whether the value of `c` matches the unique overflow case `b = -2^31` and `c =
    /// -1`.
    pub is_overflow_c: IsEqualWordOperation<T>,

    /// The most significant bit of `b`.
    pub b_msb: T,

    /// The most significant bit of remainder.
    pub rem_msb: T,

    /// The most significant bit of `c`.
    pub c_msb: T,

    /// Flag to indicate whether `b` is negative.
    pub b_neg: T,

    /// Flag to indicate whether `rem_neg` is negative.
    pub rem_neg: T,

    /// Flag to indicate whether `c` is negative.
    pub c_neg: T,

    /// The lower nonce of the operation.
    pub lower_nonce: T,

    /// The upper nonce of the operation.
    pub upper_nonce: T,

    /// The absolute nonce of the operation.
    pub abs_nonce: T,

    /// Selector to determine whether an ALU Event is sent for absolute value computation of `c`.
    pub abs_c_alu_event: T,
    pub abs_c_alu_event_nonce: T,

    /// Selector to determine whether an ALU Event is sent for absolute value computation of `rem`.
    pub abs_rem_alu_event: T,
    pub abs_rem_alu_event_nonce: T,

    /// Selector to know whether this row is enabled.
    pub is_real: T,

    /// Column to modify multiplicity for remainder range check event.
    pub remainder_check_multiplicity: T,
}

impl<F: PrimeField> MachineAir<F> for DivRemChip {
    type Record = ExecutionRecord;

    type Program = Program;

    fn name(&self) -> String {
        "DivRem".to_string()
    }

    fn generate_trace(
        &self,
        input: &ExecutionRecord,
        output: &mut ExecutionRecord,
    ) -> RowMajorMatrix<F> {
        // Generate the trace rows for each event.
        let mut rows: Vec<[F; NUM_DIVREM_COLS]> = vec![];
        let divrem_events = input.divrem_events.clone();
        for event in divrem_events.iter() {
            assert!(
                event.opcode == Opcode::DIVU
                    || event.opcode == Opcode::REMU
                    || event.opcode == Opcode::REM
                    || event.opcode == Opcode::DIV
            );
            let mut row = [F::zero(); NUM_DIVREM_COLS];
            let cols: &mut DivRemCols<F> = row.as_mut_slice().borrow_mut();

            // Initialize cols with basic operands and flags derived from the current event.
            {
                cols.a = Word::from(event.a);
                cols.b = Word::from(event.b);
                cols.c = Word::from(event.c);
                cols.shard = F::from_canonical_u32(event.shard);
                cols.is_real = F::one();
                cols.is_divu = F::from_bool(event.opcode == Opcode::DIVU);
                cols.is_remu = F::from_bool(event.opcode == Opcode::REMU);
                cols.is_div = F::from_bool(event.opcode == Opcode::DIV);
                cols.is_rem = F::from_bool(event.opcode == Opcode::REM);
                cols.is_c_0.populate(event.c);
            }

            let (quotient, remainder) = get_quotient_and_remainder(event.b, event.c, event.opcode);
            cols.quotient = Word::from(quotient);
            cols.remainder = Word::from(remainder);

            // Calculate flags for sign detection.
            {
                cols.rem_msb = F::from_canonical_u8(get_msb(remainder));
                cols.b_msb = F::from_canonical_u8(get_msb(event.b));
                cols.c_msb = F::from_canonical_u8(get_msb(event.c));
                cols.is_overflow_b.populate(event.b, i32::MIN as u32);
                cols.is_overflow_c.populate(event.c, -1i32 as u32);
                if is_signed_operation(event.opcode) {
                    cols.rem_neg = cols.rem_msb;
                    cols.b_neg = cols.b_msb;
                    cols.c_neg = cols.c_msb;
                    cols.is_overflow =
                        F::from_bool(event.b as i32 == i32::MIN && event.c as i32 == -1);
                    cols.abs_remainder = Word::from((remainder as i32).abs() as u32);
                    cols.abs_c = Word::from((event.c as i32).abs() as u32);
                    cols.max_abs_c_or_1 = Word::from(u32::max(1, (event.c as i32).abs() as u32));
                } else {
                    cols.abs_remainder = cols.remainder;
                    cols.abs_c = cols.c;
                    cols.max_abs_c_or_1 = Word::from(u32::max(1, event.c));
                }

                // Set the `alu_event` flags.
                cols.abs_c_alu_event = cols.c_neg * cols.is_real;
                cols.abs_c_alu_event_nonce = F::from_canonical_u32(
                    input.nonce_lookup.get(&event.sub_lookups[4]).copied().unwrap_or_default(),
                );
                cols.abs_rem_alu_event = cols.rem_neg * cols.is_real;
                cols.abs_rem_alu_event_nonce = F::from_canonical_u32(
                    input.nonce_lookup.get(&event.sub_lookups[5]).copied().unwrap_or_default(),
                );

                // Insert the MSB lookup events.
                {
                    let words = [event.b, event.c, remainder];
                    let mut blu_events: Vec<ByteLookupEvent> = vec![];
                    for word in words.iter() {
                        let most_significant_byte = word.to_le_bytes()[WORD_SIZE - 1];
                        blu_events.push(ByteLookupEvent {
                            shard: event.shard,
                            opcode: ByteOpcode::MSB,
                            a1: get_msb(*word) as u16,
                            a2: 0,
                            b: most_significant_byte,
                            c: 0,
                        });
                    }
                    output.add_byte_lookup_events(blu_events);
                }
            }

            // Calculate the modified multiplicity
            {
                cols.remainder_check_multiplicity = cols.is_real * (F::one() - cols.is_c_0.result);
            }

            // Calculate c * quotient + remainder.
            {
                let c_times_quotient = {
                    if is_signed_operation(event.opcode) {
                        (((quotient as i32) as i64) * ((event.c as i32) as i64)).to_le_bytes()
                    } else {
                        ((quotient as u64) * (event.c as u64)).to_le_bytes()
                    }
                };
                cols.c_times_quotient = c_times_quotient.map(F::from_canonical_u8);

                let remainder_bytes = {
                    if is_signed_operation(event.opcode) {
                        ((remainder as i32) as i64).to_le_bytes()
                    } else {
                        (remainder as u64).to_le_bytes()
                    }
                };

                // Add remainder to product.
                let mut carry = [0u32; 8];
                let base = 1 << BYTE_SIZE;
                for i in 0..LONG_WORD_SIZE {
                    let mut x = c_times_quotient[i] as u32 + remainder_bytes[i] as u32;
                    if i > 0 {
                        x += carry[i - 1];
                    }
                    carry[i] = x / base;
                    cols.carry[i] = F::from_canonical_u32(carry[i]);
                }

                // Insert the necessary multiplication & LT events.
                {
<<<<<<< HEAD
                    cols.lower_nonce = F::from_canonical_u32(
                        input.nonce_lookup.get(&event.sub_lookups[0]).copied().unwrap_or_default(),
                    );
=======
                    // Insert the absolute value computation events.
                    {
                        let mut add_events: Vec<AluEvent> = vec![];
                        if cols.abs_c_alu_event == F::one() {
                            add_events.push(AluEvent {
                                lookup_id: event.sub_lookups[4],
                                shard: event.shard,
                                clk: event.clk,
                                opcode: Opcode::ADD,
                                a: 0,
                                b: event.c,
                                c: (event.c as i32).abs() as u32,
                                sub_lookups: create_alu_lookups(),
                            })
                        }
                        if cols.abs_rem_alu_event == F::one() {
                            add_events.push(AluEvent {
                                lookup_id: event.sub_lookups[5],
                                shard: event.shard,
                                clk: event.clk,
                                opcode: Opcode::ADD,
                                a: 0,
                                b: remainder,
                                c: (remainder as i32).abs() as u32,
                                sub_lookups: create_alu_lookups(),
                            })
                        }
                        let mut alu_events = HashMap::new();
                        alu_events.insert(Opcode::ADD, add_events);
                        output.add_alu_events(alu_events);
                    }

                    let mut lower_word = 0;
                    for i in 0..WORD_SIZE {
                        lower_word += (c_times_quotient[i] as u32) << (i * BYTE_SIZE);
                    }

                    let mut upper_word = 0;
                    for i in 0..WORD_SIZE {
                        upper_word += (c_times_quotient[WORD_SIZE + i] as u32) << (i * BYTE_SIZE);
                    }

                    let lower_multiplication = AluEvent {
                        lookup_id: event.sub_lookups[0],
                        shard: event.shard,
                        clk: event.clk,
                        opcode: Opcode::MUL,
                        a: lower_word,
                        c: event.c,
                        b: quotient,
                        sub_lookups: create_alu_lookups(),
                    };
                    cols.lower_nonce = F::from_canonical_u32(
                        input.nonce_lookup.get(&event.sub_lookups[0]).copied().unwrap_or_default(),
                    );
                    output.add_mul_event(lower_multiplication);

                    let upper_multiplication = AluEvent {
                        lookup_id: event.sub_lookups[1],
                        shard: event.shard,
                        clk: event.clk,
                        opcode: {
                            if is_signed_operation(event.opcode) {
                                Opcode::MULH
                            } else {
                                Opcode::MULHU
                            }
                        },
                        a: upper_word,
                        c: event.c,
                        b: quotient,
                        sub_lookups: create_alu_lookups(),
                    };
>>>>>>> 6484b1e8
                    cols.upper_nonce = F::from_canonical_u32(
                        input.nonce_lookup.get(&event.sub_lookups[1]).copied().unwrap_or_default(),
                    );
                    if is_signed_operation(event.opcode) {
                        cols.abs_nonce = F::from_canonical_u32(
                            input
                                .nonce_lookup
                                .get(&event.sub_lookups[2])
                                .copied()
                                .unwrap_or_default(),
                        );
<<<<<<< HEAD
=======
                        AluEvent {
                            lookup_id: event.sub_lookups[2],
                            shard: event.shard,
                            opcode: Opcode::SLTU,
                            a: 1,
                            b: (remainder as i32).abs() as u32,
                            c: u32::max(1, (event.c as i32).abs() as u32),
                            clk: event.clk,
                            sub_lookups: create_alu_lookups(),
                        }
>>>>>>> 6484b1e8
                    } else {
                        cols.abs_nonce = F::from_canonical_u32(
                            input
                                .nonce_lookup
                                .get(&event.sub_lookups[3])
                                .copied()
                                .unwrap_or_default(),
                        );
<<<<<<< HEAD
=======
                        AluEvent {
                            lookup_id: event.sub_lookups[3],
                            shard: event.shard,
                            opcode: Opcode::SLTU,
                            a: 1,
                            b: remainder,
                            c: u32::max(1, event.c),
                            clk: event.clk,
                            sub_lookups: create_alu_lookups(),
                        }
>>>>>>> 6484b1e8
                    };
                }

                // Range check.
                {
                    output.add_u8_range_checks(event.shard, &quotient.to_le_bytes());
                    output.add_u8_range_checks(event.shard, &remainder.to_le_bytes());
                    output.add_u8_range_checks(event.shard, &c_times_quotient);
                }
            }

            rows.push(row);
        }

        // Pad the trace to a power of two depending on the proof shape in `input`.
        pad_rows_fixed(
            &mut rows,
            || [F::zero(); NUM_DIVREM_COLS],
            input.fixed_log2_rows::<F, _>(self),
        );

        // Convert the trace to a row major matrix.
        let mut trace =
            RowMajorMatrix::new(rows.into_iter().flatten().collect::<Vec<_>>(), NUM_DIVREM_COLS);

        // Create the template for the padded rows. These are fake rows that don't fail on some
        // sanity checks.
        let padded_row_template = {
            let mut row = [F::zero(); NUM_DIVREM_COLS];
            let cols: &mut DivRemCols<F> = row.as_mut_slice().borrow_mut();
            // 0 divided by 1. quotient = remainder = 0.
            cols.is_divu = F::one();
            cols.c[0] = F::one();
            cols.abs_c[0] = F::one();
            cols.max_abs_c_or_1[0] = F::one();

            cols.is_c_0.populate(1);

            row
        };
        debug_assert!(padded_row_template.len() == NUM_DIVREM_COLS);
        for i in input.divrem_events.len() * NUM_DIVREM_COLS..trace.values.len() {
            trace.values[i] = padded_row_template[i % NUM_DIVREM_COLS];
        }

        // Write the nonces to the trace.
        for i in 0..trace.height() {
            let cols: &mut DivRemCols<F> =
                trace.values[i * NUM_DIVREM_COLS..(i + 1) * NUM_DIVREM_COLS].borrow_mut();
            cols.nonce = F::from_canonical_usize(i);
        }

        trace
    }

    fn included(&self, shard: &Self::Record) -> bool {
        !shard.divrem_events.is_empty()
    }
}

impl<F> BaseAir<F> for DivRemChip {
    fn width(&self) -> usize {
        NUM_DIVREM_COLS
    }
}

impl<AB> Air<AB> for DivRemChip
where
    AB: SP1CoreAirBuilder,
{
    fn eval(&self, builder: &mut AB) {
        let main = builder.main();
        let local = main.row_slice(0);
        let local: &DivRemCols<AB::Var> = (*local).borrow();
        let next = main.row_slice(1);
        let next: &DivRemCols<AB::Var> = (*next).borrow();
        let base = AB::F::from_canonical_u32(1 << 8);
        let one: AB::Expr = AB::F::one().into();
        let zero: AB::Expr = AB::F::zero().into();

        // Constrain the incrementing nonce.
        builder.when_first_row().assert_zero(local.nonce);
        builder.when_transition().assert_eq(local.nonce + AB::Expr::one(), next.nonce);

        // Calculate whether b, remainder, and c are negative.
        {
            // Negative if and only if op code is signed & MSB = 1.
            let is_signed_type = local.is_div + local.is_rem;
            let msb_sign_pairs = [
                (local.b_msb, local.b_neg),
                (local.rem_msb, local.rem_neg),
                (local.c_msb, local.c_neg),
            ];

            for msb_sign_pair in msb_sign_pairs.iter() {
                let msb = msb_sign_pair.0;
                let is_negative = msb_sign_pair.1;
                builder.assert_eq(msb * is_signed_type.clone(), is_negative);
            }
        }

        // Use the mul table to compute c * quotient and compare it to local.c_times_quotient.
        {
            let lower_half: [AB::Expr; 4] = [
                local.c_times_quotient[0].into(),
                local.c_times_quotient[1].into(),
                local.c_times_quotient[2].into(),
                local.c_times_quotient[3].into(),
            ];

            // The lower 4 bytes of c_times_quotient must match the lower 4 bytes of (c * quotient).
            builder.send_alu(
                AB::Expr::from_canonical_u32(Opcode::MUL as u32),
                Word(lower_half),
                local.quotient,
                local.c,
                local.shard,
                local.lower_nonce,
                local.is_real,
            );

            let opcode_for_upper_half = {
                let mulh = AB::Expr::from_canonical_u32(Opcode::MULH as u32);
                let mulhu = AB::Expr::from_canonical_u32(Opcode::MULHU as u32);
                let is_signed = local.is_div + local.is_rem;
                let is_unsigned = local.is_divu + local.is_remu;
                is_signed * mulh + is_unsigned * mulhu
            };

            let upper_half: [AB::Expr; 4] = [
                local.c_times_quotient[4].into(),
                local.c_times_quotient[5].into(),
                local.c_times_quotient[6].into(),
                local.c_times_quotient[7].into(),
            ];

            builder.send_alu(
                opcode_for_upper_half,
                Word(upper_half),
                local.quotient,
                local.c,
                local.shard,
                local.upper_nonce,
                local.is_real,
            );
        }

        // Calculate is_overflow. is_overflow = is_equal(b, -2^{31}) * is_equal(c, -1) * is_signed
        {
            IsEqualWordOperation::<AB::F>::eval(
                builder,
                local.b.map(|x| x.into()),
                Word::from(i32::MIN as u32).map(|x: AB::F| x.into()),
                local.is_overflow_b,
                local.is_real.into(),
            );

            IsEqualWordOperation::<AB::F>::eval(
                builder,
                local.c.map(|x| x.into()),
                Word::from(-1i32 as u32).map(|x: AB::F| x.into()),
                local.is_overflow_c,
                local.is_real.into(),
            );

            let is_signed = local.is_div + local.is_rem;

            builder.assert_eq(
                local.is_overflow,
                local.is_overflow_b.is_diff_zero.result
                    * local.is_overflow_c.is_diff_zero.result
                    * is_signed,
            );
        }

        // Add remainder to product c * quotient, and compare it to b.
        {
            let sign_extension = local.rem_neg * AB::F::from_canonical_u8(u8::MAX);
            let mut c_times_quotient_plus_remainder: Vec<AB::Expr> =
                vec![AB::F::zero().into(); LONG_WORD_SIZE];

            // Add remainder to c_times_quotient and propagate carry.
            for i in 0..LONG_WORD_SIZE {
                c_times_quotient_plus_remainder[i] = local.c_times_quotient[i].into();

                // Add remainder.
                if i < WORD_SIZE {
                    c_times_quotient_plus_remainder[i] += local.remainder[i].into();
                } else {
                    // If rem is negative, add 0xff to the upper 4 bytes.
                    c_times_quotient_plus_remainder[i] += sign_extension.clone();
                }

                // Propagate carry.
                c_times_quotient_plus_remainder[i] -= local.carry[i] * base;
                if i > 0 {
                    c_times_quotient_plus_remainder[i] += local.carry[i - 1].into();
                }
            }

            // Compare c_times_quotient_plus_remainder to b by checking each limb.
            for i in 0..LONG_WORD_SIZE {
                if i < WORD_SIZE {
                    // The lower 4 bytes of the result must match the corresponding bytes in b.
                    builder.assert_eq(local.b[i], c_times_quotient_plus_remainder[i].clone());
                } else {
                    // The upper 4 bytes must reflect the sign of b in two's complement:
                    // - All 1s (0xff) for negative b.
                    // - All 0s for non-negative b.
                    let not_overflow = one.clone() - local.is_overflow;
                    builder.when(not_overflow.clone()).when(local.b_neg).assert_eq(
                        c_times_quotient_plus_remainder[i].clone(),
                        AB::F::from_canonical_u8(u8::MAX),
                    );
                    builder
                        .when(not_overflow.clone())
                        .when_ne(one.clone(), local.b_neg)
                        .assert_zero(c_times_quotient_plus_remainder[i].clone());

                    // The only exception to the upper-4-byte check is the overflow case.
                    builder
                        .when(local.is_overflow)
                        .assert_zero(c_times_quotient_plus_remainder[i].clone());
                }
            }
        }

        // a must equal remainder or quotient depending on the opcode.
        for i in 0..WORD_SIZE {
            builder.when(local.is_divu + local.is_div).assert_eq(local.quotient[i], local.a[i]);
            builder.when(local.is_remu + local.is_rem).assert_eq(local.remainder[i], local.a[i]);
        }

        // remainder and b must have the same sign. Due to the intricate nature of sign logic in ZK,
        // we will check a slightly stronger condition:
        //
        // 1. If remainder < 0, then b < 0.
        // 2. If remainder > 0, then b >= 0.
        {
            // A number is 0 if and only if the sum of the 4 limbs equals to 0.
            let mut rem_byte_sum = zero.clone();
            let mut b_byte_sum = zero.clone();
            for i in 0..WORD_SIZE {
                rem_byte_sum += local.remainder[i].into();
                b_byte_sum += local.b[i].into();
            }

            // 1. If remainder < 0, then b < 0.
            builder
                .when(local.rem_neg) // rem is negative.
                .assert_one(local.b_neg); // b is negative.

            // 2. If remainder > 0, then b >= 0.
            builder
                .when(rem_byte_sum.clone()) // remainder is nonzero.
                .when(one.clone() - local.rem_neg) // rem is not negative.
                .assert_zero(local.b_neg); // b is not negative.
        }

        // When division by 0, quotient must be 0xffffffff per RISC-V spec.
        {
            // Calculate whether c is 0.
            IsZeroWordOperation::<AB::F>::eval(
                builder,
                local.c.map(|x| x.into()),
                local.is_c_0,
                local.is_real.into(),
            );

            // If is_c_0 is true, then quotient must be 0xffffffff = u32::MAX.
            for i in 0..WORD_SIZE {
                builder
                    .when(local.is_c_0.result)
                    .when(local.is_divu + local.is_div)
                    .assert_eq(local.quotient[i], AB::F::from_canonical_u8(u8::MAX));
            }
        }

        // Range check remainder. (i.e., |remainder| < |c| when not is_c_0)
        {
            // For each of `c` and `rem`, assert that the absolute value is equal to the original
            // value, if the original value is non-negative or the minimum i32.
            for i in 0..WORD_SIZE {
                builder.when_not(local.c_neg).assert_eq(local.c[i], local.abs_c[i]);
                builder
                    .when_not(local.rem_neg)
                    .assert_eq(local.remainder[i], local.abs_remainder[i]);
            }
            // In the case that `c` or `rem` is negative, instead check that their sum is zero by
            // sending an AddEvent.
            builder.send_alu(
                AB::Expr::from_canonical_u32(Opcode::ADD as u32),
                Word([zero.clone(), zero.clone(), zero.clone(), zero.clone()]),
                local.c,
                local.abs_c,
                local.shard,
                local.abs_c_alu_event_nonce,
                local.abs_c_alu_event,
            );
            builder.send_alu(
                AB::Expr::from_canonical_u32(Opcode::ADD as u32),
                Word([zero.clone(), zero.clone(), zero.clone(), zero.clone()]),
                local.remainder,
                local.abs_remainder,
                local.shard,
                local.abs_rem_alu_event_nonce,
                local.abs_rem_alu_event,
            );

            // max(abs(c), 1) = abs(c) * (1 - is_c_0) + 1 * is_c_0
            let max_abs_c_or_1: Word<AB::Expr> = {
                let mut v = vec![zero.clone(); WORD_SIZE];

                // Set the least significant byte to 1 if is_c_0 is true.
                v[0] = local.is_c_0.result * one.clone()
                    + (one.clone() - local.is_c_0.result) * local.abs_c[0];

                // Set the remaining bytes to 0 if is_c_0 is true.
                for i in 1..WORD_SIZE {
                    v[i] = (one.clone() - local.is_c_0.result) * local.abs_c[i];
                }
                Word(v.try_into().unwrap_or_else(|_| panic!("Incorrect length")))
            };
            for i in 0..WORD_SIZE {
                builder.assert_eq(local.max_abs_c_or_1[i], max_abs_c_or_1[i].clone());
            }

            // Handle cases:
            // - If is_real == 0 then remainder_check_multiplicity == 0 is forced.
            // - If is_real == 1 then is_c_0_result must be the expected one, so
            //   remainder_check_multiplicity = (1 - is_c_0_result) * is_real.
            builder.assert_eq(
                (AB::Expr::one() - local.is_c_0.result) * local.is_real,
                local.remainder_check_multiplicity,
            );

            // the cleaner idea is simply remainder_check_multiplicity == (1 - is_c_0_result) *
            // is_real

            // Check that the absolute value selector columns are computed correctly.
            builder.assert_eq(local.abs_c_alu_event, local.c_neg * local.is_real);
            builder.assert_eq(local.abs_rem_alu_event, local.rem_neg * local.is_real);

            // Dispatch abs(remainder) < max(abs(c), 1), this is equivalent to abs(remainder) <
            // abs(c) if not division by 0.
            builder.send_alu(
                AB::Expr::from_canonical_u32(Opcode::SLTU as u32),
                Word([one.clone(), zero.clone(), zero.clone(), zero.clone()]),
                local.abs_remainder,
                local.max_abs_c_or_1,
                local.shard,
                local.abs_nonce,
                local.remainder_check_multiplicity,
            );
        }

        // Check that the MSBs are correct.
        {
            let msb_pairs = [
                (local.b_msb, local.b[WORD_SIZE - 1]),
                (local.c_msb, local.c[WORD_SIZE - 1]),
                (local.rem_msb, local.remainder[WORD_SIZE - 1]),
            ];
            let opcode = AB::F::from_canonical_u32(ByteOpcode::MSB as u32);
            for msb_pair in msb_pairs.iter() {
                let msb = msb_pair.0;
                let byte = msb_pair.1;
                builder.send_byte(opcode, msb, byte, zero.clone(), local.is_real);
            }
        }

        // Range check all the bytes.
        {
            builder.slice_range_check_u8(&local.quotient.0, local.is_real);
            builder.slice_range_check_u8(&local.remainder.0, local.is_real);

            local.carry.iter().for_each(|carry| {
                builder.assert_bool(*carry);
            });

            builder.slice_range_check_u8(&local.c_times_quotient, local.is_real);
        }

        // Check that the flags are boolean.
        {
            let bool_flags = [
                local.is_div,
                local.is_divu,
                local.is_rem,
                local.is_remu,
                local.is_overflow,
                local.b_msb,
                local.rem_msb,
                local.c_msb,
                local.b_neg,
                local.rem_neg,
                local.c_neg,
                local.is_real,
                local.abs_c_alu_event,
                local.abs_rem_alu_event,
            ];

            for flag in bool_flags.iter() {
                builder.assert_bool(*flag);
            }
        }

        // Receive the arguments.
        {
            // Exactly one of the opcode flags must be on.
            builder.assert_eq(
                one.clone(),
                local.is_divu + local.is_remu + local.is_div + local.is_rem,
            );

            let opcode = {
                let divu: AB::Expr = AB::F::from_canonical_u32(Opcode::DIVU as u32).into();
                let remu: AB::Expr = AB::F::from_canonical_u32(Opcode::REMU as u32).into();
                let div: AB::Expr = AB::F::from_canonical_u32(Opcode::DIV as u32).into();
                let rem: AB::Expr = AB::F::from_canonical_u32(Opcode::REM as u32).into();

                local.is_divu * divu
                    + local.is_remu * remu
                    + local.is_div * div
                    + local.is_rem * rem
            };

            builder.receive_alu(
                opcode,
                local.a,
                local.b,
                local.c,
                local.shard,
                local.nonce,
                local.is_real,
            );
        }
    }
}

#[cfg(test)]
mod tests {

    use crate::utils::{uni_stark_prove, uni_stark_verify};
    use p3_baby_bear::BabyBear;
    use p3_matrix::dense::RowMajorMatrix;
    use sp1_core_executor::{events::AluEvent, ExecutionRecord, Opcode};
    use sp1_stark::{air::MachineAir, baby_bear_poseidon2::BabyBearPoseidon2, StarkGenericConfig};

    use super::DivRemChip;

    #[test]
    fn generate_trace() {
        let mut shard = ExecutionRecord::default();
        shard.divrem_events = vec![AluEvent::new(0, 0, Opcode::DIVU, 2, 17, 3)];
        let chip = DivRemChip::default();
        let trace: RowMajorMatrix<BabyBear> =
            chip.generate_trace(&shard, &mut ExecutionRecord::default());
        println!("{:?}", trace.values)
    }

    fn neg(a: u32) -> u32 {
        u32::MAX - a + 1
    }

    #[test]
    fn prove_babybear() {
        let config = BabyBearPoseidon2::new();
        let mut challenger = config.challenger();

        let mut divrem_events: Vec<AluEvent> = Vec::new();

        let divrems: Vec<(Opcode, u32, u32, u32)> = vec![
            (Opcode::DIVU, 3, 20, 6),
            (Opcode::DIVU, 715827879, neg(20), 6),
            (Opcode::DIVU, 0, 20, neg(6)),
            (Opcode::DIVU, 0, neg(20), neg(6)),
            (Opcode::DIVU, 1 << 31, 1 << 31, 1),
            (Opcode::DIVU, 0, 1 << 31, neg(1)),
            (Opcode::DIVU, u32::MAX, 1 << 31, 0),
            (Opcode::DIVU, u32::MAX, 1, 0),
            (Opcode::DIVU, u32::MAX, 0, 0),
            (Opcode::REMU, 4, 18, 7),
            (Opcode::REMU, 6, neg(20), 11),
            (Opcode::REMU, 23, 23, neg(6)),
            (Opcode::REMU, neg(21), neg(21), neg(11)),
            (Opcode::REMU, 5, 5, 0),
            (Opcode::REMU, neg(1), neg(1), 0),
            (Opcode::REMU, 0, 0, 0),
            (Opcode::REM, 7, 16, 9),
            (Opcode::REM, neg(4), neg(22), 6),
            (Opcode::REM, 1, 25, neg(3)),
            (Opcode::REM, neg(2), neg(22), neg(4)),
            (Opcode::REM, 0, 873, 1),
            (Opcode::REM, 0, 873, neg(1)),
            (Opcode::REM, 5, 5, 0),
            (Opcode::REM, neg(5), neg(5), 0),
            (Opcode::REM, 0, 0, 0),
            (Opcode::REM, 0, 0x80000001, neg(1)),
            (Opcode::DIV, 3, 18, 6),
            (Opcode::DIV, neg(6), neg(24), 4),
            (Opcode::DIV, neg(2), 16, neg(8)),
            (Opcode::DIV, neg(1), 0, 0),
            (Opcode::DIV, 1 << 31, 1 << 31, neg(1)),
            (Opcode::REM, 0, 1 << 31, neg(1)),
        ];
        for t in divrems.iter() {
            divrem_events.push(AluEvent::new(0, 0, t.0, t.1, t.2, t.3));
        }

        // Append more events until we have 1000 tests.
        for _ in 0..(1000 - divrems.len()) {
            divrem_events.push(AluEvent::new(0, 0, Opcode::DIVU, 1, 1, 1));
        }

        let mut shard = ExecutionRecord::default();
        shard.divrem_events = divrem_events;
        let chip = DivRemChip::default();
        let trace: RowMajorMatrix<BabyBear> =
            chip.generate_trace(&shard, &mut ExecutionRecord::default());
        let proof = uni_stark_prove::<BabyBearPoseidon2, _>(&config, &chip, &mut challenger, trace);

        let mut challenger = config.challenger();
        uni_stark_verify(&config, &chip, &mut challenger, &proof).unwrap();
    }
}<|MERGE_RESOLUTION|>--- conflicted
+++ resolved
@@ -343,85 +343,9 @@
 
                 // Insert the necessary multiplication & LT events.
                 {
-<<<<<<< HEAD
                     cols.lower_nonce = F::from_canonical_u32(
                         input.nonce_lookup.get(&event.sub_lookups[0]).copied().unwrap_or_default(),
                     );
-=======
-                    // Insert the absolute value computation events.
-                    {
-                        let mut add_events: Vec<AluEvent> = vec![];
-                        if cols.abs_c_alu_event == F::one() {
-                            add_events.push(AluEvent {
-                                lookup_id: event.sub_lookups[4],
-                                shard: event.shard,
-                                clk: event.clk,
-                                opcode: Opcode::ADD,
-                                a: 0,
-                                b: event.c,
-                                c: (event.c as i32).abs() as u32,
-                                sub_lookups: create_alu_lookups(),
-                            })
-                        }
-                        if cols.abs_rem_alu_event == F::one() {
-                            add_events.push(AluEvent {
-                                lookup_id: event.sub_lookups[5],
-                                shard: event.shard,
-                                clk: event.clk,
-                                opcode: Opcode::ADD,
-                                a: 0,
-                                b: remainder,
-                                c: (remainder as i32).abs() as u32,
-                                sub_lookups: create_alu_lookups(),
-                            })
-                        }
-                        let mut alu_events = HashMap::new();
-                        alu_events.insert(Opcode::ADD, add_events);
-                        output.add_alu_events(alu_events);
-                    }
-
-                    let mut lower_word = 0;
-                    for i in 0..WORD_SIZE {
-                        lower_word += (c_times_quotient[i] as u32) << (i * BYTE_SIZE);
-                    }
-
-                    let mut upper_word = 0;
-                    for i in 0..WORD_SIZE {
-                        upper_word += (c_times_quotient[WORD_SIZE + i] as u32) << (i * BYTE_SIZE);
-                    }
-
-                    let lower_multiplication = AluEvent {
-                        lookup_id: event.sub_lookups[0],
-                        shard: event.shard,
-                        clk: event.clk,
-                        opcode: Opcode::MUL,
-                        a: lower_word,
-                        c: event.c,
-                        b: quotient,
-                        sub_lookups: create_alu_lookups(),
-                    };
-                    cols.lower_nonce = F::from_canonical_u32(
-                        input.nonce_lookup.get(&event.sub_lookups[0]).copied().unwrap_or_default(),
-                    );
-                    output.add_mul_event(lower_multiplication);
-
-                    let upper_multiplication = AluEvent {
-                        lookup_id: event.sub_lookups[1],
-                        shard: event.shard,
-                        clk: event.clk,
-                        opcode: {
-                            if is_signed_operation(event.opcode) {
-                                Opcode::MULH
-                            } else {
-                                Opcode::MULHU
-                            }
-                        },
-                        a: upper_word,
-                        c: event.c,
-                        b: quotient,
-                        sub_lookups: create_alu_lookups(),
-                    };
->>>>>>> 6484b1e8
                     cols.upper_nonce = F::from_canonical_u32(
                         input.nonce_lookup.get(&event.sub_lookups[1]).copied().unwrap_or_default(),
                     );
@@ -433,19 +357,6 @@
                                 .copied()
                                 .unwrap_or_default(),
                         );
-<<<<<<< HEAD
-=======
-                        AluEvent {
-                            lookup_id: event.sub_lookups[2],
-                            shard: event.shard,
-                            opcode: Opcode::SLTU,
-                            a: 1,
-                            b: (remainder as i32).abs() as u32,
-                            c: u32::max(1, (event.c as i32).abs() as u32),
-                            clk: event.clk,
-                            sub_lookups: create_alu_lookups(),
-                        }
->>>>>>> 6484b1e8
                     } else {
                         cols.abs_nonce = F::from_canonical_u32(
                             input
@@ -454,19 +365,6 @@
                                 .copied()
                                 .unwrap_or_default(),
                         );
-<<<<<<< HEAD
-=======
-                        AluEvent {
-                            lookup_id: event.sub_lookups[3],
-                            shard: event.shard,
-                            opcode: Opcode::SLTU,
-                            a: 1,
-                            b: remainder,
-                            c: u32::max(1, event.c),
-                            clk: event.clk,
-                            sub_lookups: create_alu_lookups(),
-                        }
->>>>>>> 6484b1e8
                     };
                 }
 
