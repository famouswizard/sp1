use hashbrown::HashMap;
use itertools::Itertools;
use p3_field::PrimeField32;
use p3_matrix::{dense::RowMajorMatrix, Matrix};
use p3_maybe_rayon::prelude::{ParallelIterator, ParallelSlice};
use sp1_core_executor::{
    events::{ByteLookupEvent, ByteRecord, PrecompileEvent, ShaExtendEvent},
    syscalls::SyscallCode,
    ExecutionRecord, Program,
};
use sp1_stark::air::MachineAir;
use std::borrow::BorrowMut;

use super::{ShaExtendChip, ShaExtendCols, NUM_SHA_EXTEND_COLS};

impl<F: PrimeField32> MachineAir<F> for ShaExtendChip {
    type Record = ExecutionRecord;

    type Program = Program;

    fn name(&self) -> String {
        "ShaExtend".to_string()
    }

    fn generate_trace(
        &self,
        input: &ExecutionRecord,
        _: &mut ExecutionRecord,
    ) -> RowMajorMatrix<F> {
        let rows = Vec::new();

        let mut new_byte_lookup_events = Vec::new();
        let mut wrapped_rows = Some(rows);
        for (_, event) in input.get_precompile_events(SyscallCode::SHA_EXTEND).iter() {
            let event =
                if let PrecompileEvent::ShaExtend(event) = event { event } else { unreachable!() };
            self.event_to_rows(event, &mut wrapped_rows, &mut new_byte_lookup_events);
        }

        let mut rows = wrapped_rows.unwrap();
        let nb_rows = rows.len();
        let mut padded_nb_rows = nb_rows.next_power_of_two();
        if padded_nb_rows == 2 || padded_nb_rows == 1 {
            padded_nb_rows = 4;
        }
        for i in nb_rows..padded_nb_rows {
            let mut row = [F::zero(); NUM_SHA_EXTEND_COLS];
            let cols: &mut ShaExtendCols<F> = row.as_mut_slice().borrow_mut();
            cols.populate_flags(i);
            rows.push(row);
        }

        // Convert the trace to a row major matrix.
        let mut trace = RowMajorMatrix::new(
            rows.into_iter().flatten().collect::<Vec<_>>(),
            NUM_SHA_EXTEND_COLS,
        );

        // Write the nonces to the trace.
        for i in 0..trace.height() {
            let cols: &mut ShaExtendCols<F> =
                trace.values[i * NUM_SHA_EXTEND_COLS..(i + 1) * NUM_SHA_EXTEND_COLS].borrow_mut();
            cols.nonce = F::from_canonical_usize(i);
        }

        trace
    }

    fn generate_dependencies(&self, input: &Self::Record, output: &mut Self::Record) {
        let events = input.get_precompile_events(SyscallCode::SHA_EXTEND);
        let chunk_size = std::cmp::max(events.len() / num_cpus::get(), 1);

        let blu_batches = events
            .par_chunks(chunk_size)
            .map(|events| {
                let mut blu: HashMap<u32, HashMap<ByteLookupEvent, usize>> = HashMap::new();
                events.iter().for_each(|(_, event)| {
                    let event = if let PrecompileEvent::ShaExtend(event) = event {
                        event
                    } else {
                        unreachable!()
                    };
                    self.event_to_rows::<F>(event, &mut None, &mut blu);
                });
                blu
            })
            .collect::<Vec<_>>();

        output.add_sharded_byte_lookup_events(blu_batches.iter().collect_vec());
    }

    fn included(&self, shard: &Self::Record) -> bool {
<<<<<<< HEAD
        !shard.get_precompile_events(SyscallCode::SHA_EXTEND).is_empty()
=======
        if let Some(shape) = shard.shape.as_ref() {
            shape.included::<F, _>(self)
        } else {
            !shard.get_precompile_events(SyscallCode::SHA_EXTEND).is_empty()
        }
>>>>>>> 8f1749e3
    }
}

impl ShaExtendChip {
    fn event_to_rows<F: PrimeField32>(
        &self,
        event: &ShaExtendEvent,
        rows: &mut Option<Vec<[F; NUM_SHA_EXTEND_COLS]>>,
        blu: &mut impl ByteRecord,
    ) {
        let shard = event.shard;
        for j in 0..48usize {
            let mut row = [F::zero(); NUM_SHA_EXTEND_COLS];
            let cols: &mut ShaExtendCols<F> = row.as_mut_slice().borrow_mut();
            cols.is_real = F::one();
            cols.populate_flags(j);
            cols.shard = F::from_canonical_u32(event.shard);
            cols.clk = F::from_canonical_u32(event.clk);
            cols.w_ptr = F::from_canonical_u32(event.w_ptr);

            cols.w_i_minus_15.populate(event.w_i_minus_15_reads[j], blu);
            cols.w_i_minus_2.populate(event.w_i_minus_2_reads[j], blu);
            cols.w_i_minus_16.populate(event.w_i_minus_16_reads[j], blu);
            cols.w_i_minus_7.populate(event.w_i_minus_7_reads[j], blu);

            // `s0 := (w[i-15] rightrotate 7) xor (w[i-15] rightrotate 18) xor (w[i-15] rightshift
            // 3)`.
            let w_i_minus_15 = event.w_i_minus_15_reads[j].value;
            let w_i_minus_15_rr_7 = cols.w_i_minus_15_rr_7.populate(blu, shard, w_i_minus_15, 7);
            let w_i_minus_15_rr_18 = cols.w_i_minus_15_rr_18.populate(blu, shard, w_i_minus_15, 18);
            let w_i_minus_15_rs_3 = cols.w_i_minus_15_rs_3.populate(blu, shard, w_i_minus_15, 3);
            let s0_intermediate =
                cols.s0_intermediate.populate(blu, shard, w_i_minus_15_rr_7, w_i_minus_15_rr_18);
            let s0 = cols.s0.populate(blu, shard, s0_intermediate, w_i_minus_15_rs_3);

            // `s1 := (w[i-2] rightrotate 17) xor (w[i-2] rightrotate 19) xor (w[i-2] rightshift
            // 10)`.
            let w_i_minus_2 = event.w_i_minus_2_reads[j].value;
            let w_i_minus_2_rr_17 = cols.w_i_minus_2_rr_17.populate(blu, shard, w_i_minus_2, 17);
            let w_i_minus_2_rr_19 = cols.w_i_minus_2_rr_19.populate(blu, shard, w_i_minus_2, 19);
            let w_i_minus_2_rs_10 = cols.w_i_minus_2_rs_10.populate(blu, shard, w_i_minus_2, 10);
            let s1_intermediate =
                cols.s1_intermediate.populate(blu, shard, w_i_minus_2_rr_17, w_i_minus_2_rr_19);
            let s1 = cols.s1.populate(blu, shard, s1_intermediate, w_i_minus_2_rs_10);

            // Compute `s2`.
            let w_i_minus_7 = event.w_i_minus_7_reads[j].value;
            let w_i_minus_16 = event.w_i_minus_16_reads[j].value;
            cols.s2.populate(blu, shard, w_i_minus_16, s0, w_i_minus_7, s1);

            cols.w_i.populate(event.w_i_writes[j], blu);

            if rows.as_ref().is_some() {
                rows.as_mut().unwrap().push(row);
            }
        }
    }
}<|MERGE_RESOLUTION|>--- conflicted
+++ resolved
@@ -90,15 +90,11 @@
     }
 
     fn included(&self, shard: &Self::Record) -> bool {
-<<<<<<< HEAD
-        !shard.get_precompile_events(SyscallCode::SHA_EXTEND).is_empty()
-=======
         if let Some(shape) = shard.shape.as_ref() {
             shape.included::<F, _>(self)
         } else {
             !shard.get_precompile_events(SyscallCode::SHA_EXTEND).is_empty()
         }
->>>>>>> 8f1749e3
     }
 }
 
