use crate::{
    events::{PrecompileEvent, ShaCompressEvent},
    syscalls::{Syscall, SyscallCode, SyscallContext},
};

pub const SHA_COMPRESS_K: [u32; 64] = [
    0x428a2f98, 0x71374491, 0xb5c0fbcf, 0xe9b5dba5, 0x3956c25b, 0x59f111f1, 0x923f82a4, 0xab1c5ed5,
    0xd807aa98, 0x12835b01, 0x243185be, 0x550c7dc3, 0x72be5d74, 0x80deb1fe, 0x9bdc06a7, 0xc19bf174,
    0xe49b69c1, 0xefbe4786, 0x0fc19dc6, 0x240ca1cc, 0x2de92c6f, 0x4a7484aa, 0x5cb0a9dc, 0x76f988da,
    0x983e5152, 0xa831c66d, 0xb00327c8, 0xbf597fc7, 0xc6e00bf3, 0xd5a79147, 0x06ca6351, 0x14292967,
    0x27b70a85, 0x2e1b2138, 0x4d2c6dfc, 0x53380d13, 0x650a7354, 0x766a0abb, 0x81c2c92e, 0x92722c85,
    0xa2bfe8a1, 0xa81a664b, 0xc24b8b70, 0xc76c51a3, 0xd192e819, 0xd6990624, 0xf40e3585, 0x106aa070,
    0x19a4c116, 0x1e376c08, 0x2748774c, 0x34b0bcb5, 0x391c0cb3, 0x4ed8aa4a, 0x5b9cca4f, 0x682e6ff3,
    0x748f82ee, 0x78a5636f, 0x84c87814, 0x8cc70208, 0x90befffa, 0xa4506ceb, 0xbef9a3f7, 0xc67178f2,
];

pub(crate) struct Sha256CompressSyscall;

impl Syscall for Sha256CompressSyscall {
    fn num_extra_cycles(&self) -> u32 {
        1
    }

    #[allow(clippy::too_many_lines)]
    #[allow(clippy::many_single_char_names)]
    fn execute(
        &self,
        rt: &mut SyscallContext,
        syscall_code: SyscallCode,
        arg1: u32,
        arg2: u32,
    ) -> Option<u32> {
        let w_ptr = arg1;
        let h_ptr = arg2;
        assert_ne!(w_ptr, h_ptr);

        let start_clk = rt.clk;
        let mut h_read_records = Vec::new();
        let mut w_i_read_records = Vec::new();
        let mut h_write_records = Vec::new();

        // Execute the "initialize" phase where we read in the h values.
        let mut hx = [0u32; 8];
        for i in 0..8 {
            let (record, value) = rt.mr(h_ptr + i as u32 * 4);
            h_read_records.push(record);
            hx[i] = value;
        }

        let mut original_w = Vec::new();
        // Execute the "compress" phase.
        let mut a = hx[0];
        let mut b = hx[1];
        let mut c = hx[2];
        let mut d = hx[3];
        let mut e = hx[4];
        let mut f = hx[5];
        let mut g = hx[6];
        let mut h = hx[7];
        for i in 0..64 {
            let s1 = e.rotate_right(6) ^ e.rotate_right(11) ^ e.rotate_right(25);
            let ch = (e & f) ^ (!e & g);
            let (record, w_i) = rt.mr(w_ptr + i * 4);
            original_w.push(w_i);
            w_i_read_records.push(record);
            let temp1 = h
                .wrapping_add(s1)
                .wrapping_add(ch)
                .wrapping_add(SHA_COMPRESS_K[i as usize])
                .wrapping_add(w_i);
            let s0 = a.rotate_right(2) ^ a.rotate_right(13) ^ a.rotate_right(22);
            let maj = (a & b) ^ (a & c) ^ (b & c);
            let temp2 = s0.wrapping_add(maj);

            h = g;
            g = f;
            f = e;
            e = d.wrapping_add(temp1);
            d = c;
            c = b;
            b = a;
            a = temp1.wrapping_add(temp2);
        }
        // Increment the clk by 1 before writing to h, since we've already read h at the start_clk
        // during the initialization phase.
        rt.clk += 1;

        // Execute the "finalize" phase.
        let v = [a, b, c, d, e, f, g, h];
        for i in 0..8 {
            let record = rt.mw(h_ptr + i as u32 * 4, hx[i].wrapping_add(v[i]));
            h_write_records.push(record);
        }

        // Push the SHA extend event.
        let lookup_id = rt.syscall_lookup_id;
        let shard = rt.current_shard();
<<<<<<< HEAD
        let channel = rt.current_channel();
        let event = PrecompileEvent::ShaCompress(ShaCompressEvent {
=======
        let event = ShaCompressEvent {
>>>>>>> 6484b1e8
            lookup_id,
            shard,
            clk: start_clk,
            w_ptr,
            h_ptr,
            w: original_w,
            h: hx,
            h_read_records: h_read_records.try_into().unwrap(),
            w_i_read_records,
            h_write_records: h_write_records.try_into().unwrap(),
            local_mem_access: rt.postprocess(),
        });
        rt.record_mut().add_precompile_event(syscall_code, event);

        None
    }
}<|MERGE_RESOLUTION|>--- conflicted
+++ resolved
@@ -95,12 +95,7 @@
         // Push the SHA extend event.
         let lookup_id = rt.syscall_lookup_id;
         let shard = rt.current_shard();
-<<<<<<< HEAD
-        let channel = rt.current_channel();
         let event = PrecompileEvent::ShaCompress(ShaCompressEvent {
-=======
-        let event = ShaCompressEvent {
->>>>>>> 6484b1e8
             lookup_id,
             shard,
             clk: start_clk,
